import { SidebarConfig } from '@/types'

export const sidebarConfig: SidebarConfig = {
  id: 'collaboration',
  rootHref: '/collaboration/getting-started/overview',
  title: 'Collaboration',
  items: [
    {
      type: 'group',
      href: '/collaboration/getting-started',
      title: 'Getting started',
      children: [
        {
          title: 'Overview',
          href: '/collaboration/getting-started/overview',
        },
        {
          title: 'Install',
          href: '/collaboration/getting-started/install',
        },
        {
          title: 'Authenticate',
          href: '/collaboration/getting-started/authenticate',
        },
      ],
    },
    {
      type: 'group',
      href: '/collaboration/provider',
      title: 'Provider',
      children: [
        {
          title: 'Integration',
          href: '/collaboration/provider/integration',
        },
        {
          title: 'Events',
          href: '/collaboration/provider/events',
        },
      ],
    },
    {
      type: 'group',
      href: '/collaboration/core-concepts',
      title: 'Features',
      children: [
        {
          title: 'Awareness',
          href: '/collaboration/core-concepts/awareness',
        },
        {
          title: 'Webhooks',
          href: '/collaboration/core-concepts/webhooks',
        },
      ],
    },
    {
      type: 'group',
      href: '/collaboration/documents',
      title: 'Documents',
      children: [
        {
          title: 'Overview',
          href: '/collaboration/documents',
        },
        {
          title: 'REST API',
          href: '/collaboration/documents/rest-api',
        },
        {
          title: 'History',
          href: '/collaboration/documents/history',
        },
        {
          title: 'Inject content',
          href: '/collaboration/documents/content-injection',
        },
        {
<<<<<<< HEAD
          title: 'Convert API',
          href: '/collaboration/documents/convert-api',
=======
          title: 'Import and export',
          href: '/collaboration/documents/import-export',
          tags: ['Beta'],
          children: [
            {
              title: 'Extension API Reference',
              href: '/collaboration/documents/import-export/extension-api',
            },
            {
              title: 'API Reference',
              href: '/collaboration/documents/import-export/api',
            },
          ],
>>>>>>> bed2af07
        },
      ],
    },
    {
      type: 'group',
      href: '/collaboration/operations',
      title: 'Ops',
      children: [
        {
          title: 'Configure runtime',
          href: '/collaboration/operations/configure',
        },
        {
          title: 'Metrics',
          href: '/collaboration/operations/metrics',
        },
      ],
    },
  ],
}<|MERGE_RESOLUTION|>--- conflicted
+++ resolved
@@ -76,24 +76,9 @@
           href: '/collaboration/documents/content-injection',
         },
         {
-<<<<<<< HEAD
           title: 'Convert API',
           href: '/collaboration/documents/convert-api',
-=======
-          title: 'Import and export',
-          href: '/collaboration/documents/import-export',
           tags: ['Beta'],
-          children: [
-            {
-              title: 'Extension API Reference',
-              href: '/collaboration/documents/import-export/extension-api',
-            },
-            {
-              title: 'API Reference',
-              href: '/collaboration/documents/import-export/api',
-            },
-          ],
->>>>>>> bed2af07
         },
       ],
     },
